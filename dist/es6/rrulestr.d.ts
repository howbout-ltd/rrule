import RRule from './rrule';
import RRuleSet from './rruleset';
export interface RRuleStrOptions {
    dtstart: Date | null;
    cache: boolean;
    unfold: boolean;
    forceset: boolean;
    compatible: boolean;
<<<<<<< HEAD
    ignoretz: boolean;
    tzinfos: any | null;
=======
>>>>>>> 88b98f36
}
/**
 * RRuleStr
 *  To parse a set of rrule strings
 */
export default class RRuleStr {
    private _handle_DTSTART;
    private static _weekday_map;
    private static _freq_map;
    private static DEFAULT_OPTIONS;
    private _handle_int;
    private _handle_int_list;
    private _handle_FREQ;
    private _handle_UNTIL;
    private _handle_WKST;
    private _handle_BYWEEKDAY;
    private _parseRfcRRule;
    private _parseRfc;
    parse(s: string, options?: Partial<RRuleStrOptions>): RRule | RRuleSet;
    private _handle_BYDAY;
    private _handle_INTERVAL;
    private _handle_COUNT;
    private _handle_BYSETPOS;
    private _handle_BYMONTH;
    private _handle_BYMONTHDAY;
    private _handle_BYYEARDAY;
    private _handle_BYEASTER;
    private _handle_BYWEEKNO;
    private _handle_BYHOUR;
    private _handle_BYMINUTE;
    private _handle_BYSECOND;
}<|MERGE_RESOLUTION|>--- conflicted
+++ resolved
@@ -6,11 +6,6 @@
     unfold: boolean;
     forceset: boolean;
     compatible: boolean;
-<<<<<<< HEAD
-    ignoretz: boolean;
-    tzinfos: any | null;
-=======
->>>>>>> 88b98f36
 }
 /**
  * RRuleStr
