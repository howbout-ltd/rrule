import dateutil from './dateutil';
import Iterinfo from './iterinfo';
import { pymod, notEmpty, includes, isPresent } from './helpers';
import IterResult from './iterresult';
import CallbackIterResult from './callbackiterresult';
import { Frequency } from './types';
import { parseOptions, initializeOptions } from './parseoptions';
import { parseString } from './parsestring';
import { optionsToString } from './optionstostring';
import { Cache } from './cache';
<<<<<<< HEAD
import { DateTime } from 'luxon';
=======
import { Weekday } from './weekday';
>>>>>>> 977dfb3b
var getnlp = function () {
    // Lazy, runtime import to avoid circular refs.
    if (!getnlp._nlp) {
        getnlp._nlp = require('./nlp');
    }
    return getnlp._nlp;
};
// =============================================================================
// RRule
// =============================================================================
export var Days = {
    MO: new Weekday(0),
    TU: new Weekday(1),
    WE: new Weekday(2),
    TH: new Weekday(3),
    FR: new Weekday(4),
    SA: new Weekday(5),
    SU: new Weekday(6)
};
export var DEFAULT_OPTIONS = {
    freq: Frequency.YEARLY,
    dtstart: null,
    interval: 1,
    wkst: Days.MO,
    count: null,
    until: null,
    tzid: null,
    bysetpos: null,
    bymonth: null,
    bymonthday: null,
    bynmonthday: null,
    byyearday: null,
    byweekno: null,
    byweekday: null,
    bynweekday: null,
    byhour: null,
    byminute: null,
    bysecond: null,
    byeaster: null
};
export var defaultKeys = Object.keys(DEFAULT_OPTIONS);
/**
 *
 * @param {Options?} options - see <http://labix.org/python-dateutil/#head-cf004ee9a75592797e076752b2a889c10f445418>
 *        The only required option is `freq`, one of RRule.YEARLY, RRule.MONTHLY, ...
 * @constructor
 */
var RRule = /** @class */ (function () {
    function RRule(options, noCache) {
        if (options === void 0) { options = {}; }
        if (noCache === void 0) { noCache = false; }
        // RFC string
        this._string = null;
        this._cache = noCache ? null : new Cache();
        // used by toString()
        this.origOptions = initializeOptions(options);
        var _a = parseOptions(options), parsedOptions = _a.parsedOptions, timeset = _a.timeset;
        this.options = parsedOptions;
        this.timeset = timeset;
    }
    RRule.parseText = function (text, language) {
        return getnlp().parseText(text, language);
    };
    RRule.fromText = function (text, language) {
        return getnlp().fromText(text, language);
    };
    RRule.fromString = function (str) {
        return new RRule(RRule.parseString(str) || undefined);
    };
    RRule.prototype._cacheGet = function (what, args) {
        if (!this._cache)
            return false;
        return this._cache._cacheGet(what, args);
    };
    RRule.prototype._cacheAdd = function (what, value, args) {
        if (!this._cache)
            return;
        return this._cache._cacheAdd(what, value, args);
    };
    /**
     * @param {Function} iterator - optional function that will be called
     *                   on each date that is added. It can return false
     *                   to stop the iteration.
     * @return Array containing all recurrences.
     */
    RRule.prototype.all = function (iterator) {
        if (iterator) {
            return this._iter(new CallbackIterResult('all', {}, iterator));
        }
        else {
            var result = this._cacheGet('all');
            if (result === false) {
                result = this._iter(new IterResult('all', {}));
                this._cacheAdd('all', result);
            }
            return result;
        }
    };
    /**
     * Returns all the occurrences of the rrule between after and before.
     * The inc keyword defines what happens if after and/or before are
     * themselves occurrences. With inc == True, they will be included in the
     * list, if they are found in the recurrence set.
     * @return Array
     */
    RRule.prototype.between = function (after, before, inc, iterator) {
        if (inc === void 0) { inc = false; }
        var args = {
            before: before,
            after: after,
            inc: inc
        };
        if (iterator) {
            return this._iter(new CallbackIterResult('between', args, iterator));
        }
        var result = this._cacheGet('between', args);
        if (result === false) {
            result = this._iter(new IterResult('between', args));
            this._cacheAdd('between', result, args);
        }
        return result;
    };
    /**
     * Returns the last recurrence before the given datetime instance.
     * The inc keyword defines what happens if dt is an occurrence.
     * With inc == True, if dt itself is an occurrence, it will be returned.
     * @return Date or null
     */
    RRule.prototype.before = function (dt, inc) {
        if (inc === void 0) { inc = false; }
        var args = { dt: dt, inc: inc };
        var result = this._cacheGet('before', args);
        if (result === false) {
            result = this._iter(new IterResult('before', args));
            this._cacheAdd('before', result, args);
        }
        return result;
    };
    /**
     * Returns the first recurrence after the given datetime instance.
     * The inc keyword defines what happens if dt is an occurrence.
     * With inc == True, if dt itself is an occurrence, it will be returned.
     * @return Date or null
     */
    RRule.prototype.after = function (dt, inc) {
        if (inc === void 0) { inc = false; }
        var args = { dt: dt, inc: inc };
        var result = this._cacheGet('after', args);
        if (result === false) {
            result = this._iter(new IterResult('after', args));
            this._cacheAdd('after', result, args);
        }
        return result;
    };
    /**
     * Returns the number of recurrences in this set. It will have go trough
     * the whole recurrence, if this hasn't been done before.
     */
    RRule.prototype.count = function () {
        return this.all().length;
    };
    /**
     * Converts the rrule into its string representation
     * @see <http://www.ietf.org/rfc/rfc2445.txt>
     * @return String
     */
    RRule.prototype.toString = function () {
        return optionsToString(this.origOptions);
    };
    /**
     * Will convert all rules described in nlp:ToText
     * to text.
     */
    RRule.prototype.toText = function (gettext, language) {
        return getnlp().toText(this, gettext, language);
    };
    RRule.prototype.isFullyConvertibleToText = function () {
        return getnlp().isFullyConvertible(this);
    };
    /**
     * @return a RRule instance with the same freq and options
     *          as this one (cache is not cloned)
     */
    RRule.prototype.clone = function () {
        return new RRule(this.origOptions);
    };
    RRule.prototype._iter = function (iterResult) {
        /* Since JavaScript doesn't have the python's yield operator (<1.7),
            we use the IterResult object that tells us when to stop iterating.
    
        */
        var _a, _b;
        var dtstart = this.options.dtstart;
        var date = new dateutil.DateTime(dtstart.getUTCFullYear(), dtstart.getUTCMonth() + 1, dtstart.getUTCDate(), dtstart.getUTCHours(), dtstart.getUTCMinutes(), dtstart.getUTCSeconds(), dtstart.valueOf() % 1000);
        // Some local variables to speed things up a bit
        var _c = this.options, freq = _c.freq, interval = _c.interval, wkst = _c.wkst, until = _c.until, bymonth = _c.bymonth, byweekno = _c.byweekno, byyearday = _c.byyearday, byweekday = _c.byweekday, byeaster = _c.byeaster, bymonthday = _c.bymonthday, bynmonthday = _c.bynmonthday, bysetpos = _c.bysetpos, byhour = _c.byhour, byminute = _c.byminute, bysecond = _c.bysecond;
        var ii = new Iterinfo(this);
        ii.rebuild(date.year, date.month);
        var getdayset = (_a = {},
            _a[RRule.YEARLY] = ii.ydayset,
            _a[RRule.MONTHLY] = ii.mdayset,
            _a[RRule.WEEKLY] = ii.wdayset,
            _a[RRule.DAILY] = ii.ddayset,
            _a[RRule.HOURLY] = ii.ddayset,
            _a[RRule.MINUTELY] = ii.ddayset,
            _a[RRule.SECONDLY] = ii.ddayset,
            _a)[freq];
        var timeset;
        var gettimeset;
        if (freq < RRule.HOURLY) {
            timeset = this.timeset;
        }
        else {
            gettimeset = (_b = {},
                _b[RRule.HOURLY] = ii.htimeset,
                _b[RRule.MINUTELY] = ii.mtimeset,
                _b[RRule.SECONDLY] = ii.stimeset,
                _b)[freq];
            if ((freq >= RRule.HOURLY &&
                notEmpty(byhour) &&
                !includes(byhour, date.hour)) ||
                (freq >= RRule.MINUTELY &&
                    notEmpty(byminute) &&
                    !includes(byminute, date.minute)) ||
                (freq >= RRule.SECONDLY &&
                    notEmpty(bysecond) &&
                    !includes(bysecond, date.second))) {
                timeset = [];
            }
            else {
                timeset = gettimeset.call(ii, date.hour, date.minute, date.second, date.millisecond);
            }
        }
        var currentDay;
        var count = this.options.count;
        var pos;
        while (true) {
            // Get dayset with the right frequency
            var _d = getdayset.call(ii, date.year, date.month, date.day), dayset = _d[0], start = _d[1], end = _d[2];
            // Do the "hard" work ;-)
            var filtered = false;
            for (var dayCounter = start; dayCounter < end; dayCounter++) {
                currentDay = dayset[dayCounter];
                filtered = isFiltered(bymonth, ii, currentDay, byweekno, byweekday, byeaster, bymonthday, bynmonthday, byyearday);
                if (filtered)
                    dayset[currentDay] = null;
            }
            // Output results
            if (notEmpty(bysetpos) && notEmpty(timeset)) {
                var daypos = void 0;
                var timepos = void 0;
                var poslist = [];
                for (var j = 0; j < bysetpos.length; j++) {
                    pos = bysetpos[j];
                    if (pos < 0) {
                        daypos = Math.floor(pos / timeset.length);
                        timepos = pymod(pos, timeset.length);
                    }
                    else {
                        daypos = Math.floor((pos - 1) / timeset.length);
                        timepos = pymod(pos - 1, timeset.length);
                    }
                    var tmp = [];
                    for (var k = start; k < end; k++) {
                        var val = dayset[k];
                        if (!isPresent(val))
                            continue;
                        tmp.push(val);
                    }
                    var i = void 0;
                    if (daypos < 0) {
                        // we're trying to emulate python's aList[-n]
                        i = tmp.slice(daypos)[0];
                    }
                    else {
                        i = tmp[daypos];
                    }
                    var time = timeset[timepos];
                    var date_1 = dateutil.fromOrdinal(ii.yearordinal + i);
                    var res = dateutil.combine(date_1, time);
                    // XXX: can this ever be in the array?
                    // - compare the actual date instead?
                    if (!includes(poslist, res))
                        poslist.push(res);
                }
                dateutil.sort(poslist);
                for (var j = 0; j < poslist.length; j++) {
                    var res = poslist[j];
                    if (until && res > until) {
                        return this.emitResult(iterResult);
                    }
                    if (res >= dtstart) {
                        var rezonedDate = this.rezoneIfNeeded(res);
                        if (!iterResult.accept(rezonedDate)) {
                            return this.emitResult(iterResult);
                        }
                        if (count) {
                            --count;
                            if (!count) {
                                return this.emitResult(iterResult);
                            }
                        }
                    }
                }
            }
            else {
                for (var j = start; j < end; j++) {
                    currentDay = dayset[j];
                    if (!isPresent(currentDay)) {
                        continue;
                    }
                    var date_2 = dateutil.fromOrdinal(ii.yearordinal + currentDay);
                    for (var k = 0; k < timeset.length; k++) {
                        var time = timeset[k];
                        var res = dateutil.combine(date_2, time);
                        if (until && res > until) {
                            return this.emitResult(iterResult);
                        }
                        if (res >= dtstart) {
                            var rezonedDate = this.rezoneIfNeeded(res);
                            if (!iterResult.accept(rezonedDate)) {
                                return this.emitResult(iterResult);
                            }
                            if (count) {
                                --count;
                                if (!count) {
                                    return this.emitResult(iterResult);
                                }
                            }
                        }
                    }
                }
            }
            // Handle frequency and interval
            if (freq === RRule.YEARLY) {
                date.addYears(interval);
            }
            else if (freq === RRule.MONTHLY) {
                date.addMonths(interval);
            }
            else if (freq === RRule.WEEKLY) {
                date.addWeekly(interval, wkst);
            }
            else if (freq === RRule.DAILY) {
                date.addDaily(interval);
            }
            else if (freq === RRule.HOURLY) {
                date.addHours(interval, filtered, byhour);
                // @ts-ignore
                timeset = gettimeset.call(ii, date.hour, date.minute, date.second);
            }
            else if (freq === RRule.MINUTELY) {
                if (date.addMinutes(interval, filtered, byhour, byminute)) {
                    filtered = false;
                }
                // @ts-ignore
                timeset = gettimeset.call(ii, date.hour, date.minute, date.second);
            }
            else if (freq === RRule.SECONDLY) {
                if (date.addSeconds(interval, filtered, byhour, byminute, bysecond)) {
                    filtered = false;
                }
                // @ts-ignore
                timeset = gettimeset.call(ii, date.hour, date.minute, date.second);
            }
            if (date.year > dateutil.MAXYEAR) {
                return this.emitResult(iterResult);
            }
            ii.rebuild(date.year, date.month);
        }
    };
    RRule.prototype.emitResult = function (iterResult) {
        this._len = iterResult.total;
        return iterResult.getValue();
    };
    RRule.prototype.rezoneIfNeeded = function (date) {
        var tzid = this.options.tzid;
        if (!tzid) {
            return date;
        }
        try {
            var datetime = DateTime
                .fromJSDate(date);
            var rezoned = datetime.setZone(tzid, { keepLocalTime: true });
            return rezoned.toJSDate();
        }
        catch (e) {
            if (e instanceof TypeError) {
                console.error('Using TZID without Luxon available is unsupported. Returned times are in UTC, not the requested time zone');
            }
            return date;
        }
    };
    // RRule class 'constants'
    RRule.FREQUENCIES = [
        'YEARLY',
        'MONTHLY',
        'WEEKLY',
        'DAILY',
        'HOURLY',
        'MINUTELY',
        'SECONDLY'
    ];
    RRule.YEARLY = Frequency.YEARLY;
    RRule.MONTHLY = Frequency.MONTHLY;
    RRule.WEEKLY = Frequency.WEEKLY;
    RRule.DAILY = Frequency.DAILY;
    RRule.HOURLY = Frequency.HOURLY;
    RRule.MINUTELY = Frequency.MINUTELY;
    RRule.SECONDLY = Frequency.SECONDLY;
    RRule.MO = Days.MO;
    RRule.TU = Days.TU;
    RRule.WE = Days.WE;
    RRule.TH = Days.TH;
    RRule.FR = Days.FR;
    RRule.SA = Days.SA;
    RRule.SU = Days.SU;
    RRule.parseString = parseString;
    RRule.optionsToString = optionsToString;
    return RRule;
}());
export default RRule;
function isFiltered(bymonth, ii, currentDay, byweekno, byweekday, byeaster, bymonthday, bynmonthday, byyearday) {
    return ((notEmpty(bymonth) && !includes(bymonth, ii.mmask[currentDay])) ||
        (notEmpty(byweekno) && !ii.wnomask[currentDay]) ||
        (notEmpty(byweekday) && !includes(byweekday, ii.wdaymask[currentDay])) ||
        (notEmpty(ii.nwdaymask) && !ii.nwdaymask[currentDay]) ||
        (byeaster !== null && !includes(ii.eastermask, currentDay)) ||
        ((notEmpty(bymonthday) || notEmpty(bynmonthday)) &&
            !includes(bymonthday, ii.mdaymask[currentDay]) &&
            !includes(bynmonthday, ii.nmdaymask[currentDay])) ||
        (notEmpty(byyearday) &&
            ((currentDay < ii.yearlen &&
                !includes(byyearday, currentDay + 1) &&
                !includes(byyearday, -ii.yearlen + currentDay)) ||
                (currentDay >= ii.yearlen &&
                    !includes(byyearday, currentDay + 1 - ii.yearlen) &&
                    !includes(byyearday, -ii.nextyearlen + currentDay - ii.yearlen)))));
}
//# sourceMappingURL=rrule.js.map<|MERGE_RESOLUTION|>--- conflicted
+++ resolved
@@ -8,11 +8,8 @@
 import { parseString } from './parsestring';
 import { optionsToString } from './optionstostring';
 import { Cache } from './cache';
-<<<<<<< HEAD
+import { Weekday } from './weekday';
 import { DateTime } from 'luxon';
-=======
-import { Weekday } from './weekday';
->>>>>>> 977dfb3b
 var getnlp = function () {
     // Lazy, runtime import to avoid circular refs.
     if (!getnlp._nlp) {
