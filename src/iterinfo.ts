import {
  WDAYMASK,
  M365MASK,
  M365RANGE,
  M366MASK,
  M366RANGE,
  MDAY365MASK,
  MDAY366MASK,
  NMDAY365MASK,
  NMDAY366MASK
} from './masks'
import RRule from './rrule'
import dateutil from './dateutil'
import {
  notEmpty,
  repeat,
  pymod,
  includes,
  range,
  isPresent,
  empty
} from './helpers'
import { ParsedOptions, Frequency } from './types'

export type DaySet = [(number | null)[], number, number]
export type GetDayset = () => DaySet

// =============================================================================
// Iterinfo
// =============================================================================

export default class Iterinfo {
  public lastyear: number
  public lastmonth: number
  public yearlen: 365 | 366 = 365
  public nextyearlen: 365 | 366 = 365
  public yearordinal: number
  public yearweekday: number
  public mmask: number[] | null
  public mrange: number[] | null
  public mdaymask: number[] | null
  public nmdaymask: number[] | null
  public wdaymask: number[] | null
  public wnomask: number[] | null
  public nwdaymask: number[] | null
  public eastermask: number[] | null

  constructor (private options: ParsedOptions) {
    this.mmask = null
    this.mrange = null
    this.mdaymask = null
    this.nmdaymask = null
    this.wdaymask = null
    this.wnomask = null
    this.nwdaymask = null
    this.eastermask = null
  }

  rebuild (year: number, month: number) {
    const options = this.options

    if (year !== this.lastyear) {
      this.rebuildYear(year)
    }

    if (
      notEmpty(options.bynweekday!) &&
      (month !== this.lastmonth || year !== this.lastyear)
    ) {
      this.rebuildMonth(year, month)
    }

    if (isPresent(options.byeaster)) {
<<<<<<< HEAD
      this.eastermask = this.easter(year, options.byeaster)
=======
      this.eastermask = easter(year, options.byeaster)
>>>>>>> d8f60111
    }
  }

  private rebuildYear (year: number) {
    const options = this.options

    this.yearlen = dateutil.isLeapYear(year) ? 366 : 365
    this.nextyearlen = dateutil.isLeapYear(year + 1) ? 366 : 365
    const firstyday = new Date(Date.UTC(year, 0, 1))

    this.yearordinal = dateutil.toOrdinal(firstyday)
    this.yearweekday = dateutil.getWeekday(firstyday)

    const wday = dateutil.getWeekday(firstyday)

    if (this.yearlen === 365) {
      this.mmask = M365MASK as number[]
      this.mdaymask = MDAY365MASK
      this.nmdaymask = NMDAY365MASK
      this.wdaymask = WDAYMASK.slice(wday)
      this.mrange = M365RANGE
    } else {
      this.mmask = M366MASK as number[]
      this.mdaymask = MDAY366MASK
      this.nmdaymask = NMDAY366MASK
      this.wdaymask = WDAYMASK.slice(wday)
      this.mrange = M366RANGE
    }

    if (empty(options.byweekno)) {
      this.wnomask = null
      return
    }

    this.wnomask = repeat(0, this.yearlen + 7) as number[]
    let firstwkst: number
    let wyearlen: number
    let no1wkst = firstwkst = pymod(7 - this.yearweekday + options.wkst, 7)

    if (no1wkst >= 4) {
      no1wkst = 0
      // Number of days in the year, plus the days we got
      // from last year.
      wyearlen =
            this.yearlen + pymod(this.yearweekday - options.wkst, 7)
    } else {
<<<<<<< HEAD
      this.wnomask = repeat(0, this.yearlen + 7) as number[]
      let no1wkst: number
      let firstwkst: number
      let wyearlen: number
      no1wkst = firstwkst = pymod(7 - this.yearweekday + options.wkst, 7)
      if (no1wkst >= 4) {
        no1wkst = 0
        // Number of days in the year, plus the days we got
        // from last year.
        wyearlen =
            this.yearlen + pymod(this.yearweekday - options.wkst, 7)
      } else {
        // Number of days in the year, minus the days we
        // left in last year.
        wyearlen = this.yearlen - no1wkst
=======
      // Number of days in the year, minus the days we
      // left in last year.
      wyearlen = this.yearlen - no1wkst
    }

    const div = Math.floor(wyearlen / 7)
    const mod = pymod(wyearlen, 7)
    const numweeks = Math.floor(div + mod / 4)

    for (let j = 0; j < options.byweekno.length; j++) {
      let n = options.byweekno[j]
      if (n < 0) {
        n += numweeks + 1
      }
      if (!(n > 0 && n <= numweeks)) {
        continue
>>>>>>> d8f60111
      }

<<<<<<< HEAD
      for (let j = 0; j < options.byweekno.length; j++) {
        let i: number
        let n = options.byweekno[j]
        if (n < 0) {
          n += numweeks + 1
        }
        if (!(n > 0 && n <= numweeks)) {
          continue
        }
        if (n > 1) {
          i = no1wkst + (n - 1) * 7
          if (no1wkst !== firstwkst) {
            i -= 7 - firstwkst
          }
        } else {
          i = no1wkst
        }
        for (let k = 0; k < 7; k++) {
          this.wnomask[i] = 1
          i++
          if (this.wdaymask[i] === options.wkst) break
=======
      let i: number
      if (n > 1) {
        i = no1wkst + (n - 1) * 7
        if (no1wkst !== firstwkst) {
          i -= 7 - firstwkst
>>>>>>> d8f60111
        }
      } else {
        i = no1wkst
      }

      for (let k = 0; k < 7; k++) {
        this.wnomask[i] = 1
        i++
        if (this.wdaymask[i] === options.wkst) break
      }
    }

<<<<<<< HEAD
      if (includes(options.byweekno, 1)) {
        // Check week number 1 of next year as well
        // orig-TODO : Check -numweeks for next year.
        let i = no1wkst + numweeks * 7
        if (no1wkst !== firstwkst) i -= 7 - firstwkst
        if (i < this.yearlen) {
          // If week starts in next year, we
          // don't care about it.
          for (let j = 0; j < 7; j++) {
            this.wnomask[i] = 1
            i += 1
            if (this.wdaymask[i] === options.wkst) break
          }
=======
    if (includes(options.byweekno, 1)) {
      // Check week number 1 of next year as well
      // orig-TODO : Check -numweeks for next year.
      let i = no1wkst + numweeks * 7
      if (no1wkst !== firstwkst) i -= 7 - firstwkst
      if (i < this.yearlen) {
        // If week starts in next year, we
        // don't care about it.
        for (let j = 0; j < 7; j++) {
          this.wnomask[i] = 1
          i += 1
          if (this.wdaymask[i] === options.wkst) break
>>>>>>> d8f60111
        }
      }
    }

    if (no1wkst) {
      // Check last week number of last year as
      // well. If no1wkst is 0, either the year
      // started on week start, or week number 1
      // got days from last year, so there are no
      // days from last year's last week number in
      // this year.
      let lnumweeks: number
      if (!includes(options.byweekno, -1)) {
        const lyearweekday = dateutil.getWeekday(
          new Date(Date.UTC(year - 1, 0, 1))
        )

        let lno1wkst = pymod(
          7 - lyearweekday.valueOf() + options.wkst,
          7
        )

<<<<<<< HEAD
      if (no1wkst) {
        // Check last week number of last year as
        // well. If no1wkst is 0, either the year
        // started on week start, or week number 1
        // got days from last year, so there are no
        // days from last year's last week number in
        // this year.
        let lnumweeks: number
        if (!includes(options.byweekno, -1)) {
          const lyearweekday = dateutil.getWeekday(
              new Date(Date.UTC(year - 1, 0, 1))
            )
          let lno1wkst = pymod(
              7 - lyearweekday.valueOf() + options.wkst,
              7
            )
          const lyearlen = dateutil.isLeapYear(year - 1) ? 366 : 365
          if (lno1wkst >= 4) {
            lno1wkst = 0
            lnumweeks = Math.floor(
                52 +
                  pymod(
                    lyearlen + pymod(lyearweekday - options.wkst, 7),
                    7
                  ) /
                    4
              )
          } else {
            lnumweeks = Math.floor(52 + pymod(this.yearlen - no1wkst, 7) / 4)
          }
        } else {
          lnumweeks = -1
        }
        if (includes(options.byweekno, lnumweeks)) {
          for (let i = 0; i < no1wkst; i++) this.wnomask[i] = 1
=======
        const lyearlen = dateutil.isLeapYear(year - 1) ? 366 : 365
        let weekst: number
        if (lno1wkst >= 4) {
          lno1wkst = 0
          weekst = lyearlen + pymod(lyearweekday - options.wkst, 7)
        } else {
          weekst = this.yearlen - no1wkst
>>>>>>> d8f60111
        }

        lnumweeks = Math.floor(52 + pymod(weekst, 7) / 4)
      } else {
        lnumweeks = -1
      }

      if (includes(options.byweekno, lnumweeks)) {
        for (let i = 0; i < no1wkst; i++) this.wnomask[i] = 1
      }
    }
  }

  private rebuildMonth (year: number, month: number) {
    const options = this.options

<<<<<<< HEAD
    let ranges: number[][] = []
    if (options.freq === RRule.YEARLY) {
      if (notEmpty(options.bymonth)) {
=======
    this.lastyear = year
    this.lastmonth = month

    let ranges: number[][] = []
    if (options.freq === RRule.YEARLY) {
      if (empty(options.bymonth)) {
        ranges = [[0, this.yearlen]]
      } else {
>>>>>>> d8f60111
        for (let j = 0; j < options.bymonth.length; j++) {
          month = options.bymonth[j]
          ranges.push(this.mrange!.slice(month - 1, month + 1))
        }
      }
    } else if (options.freq === RRule.MONTHLY) {
      ranges = [this.mrange!.slice(month - 1, month + 1)]
    }
<<<<<<< HEAD
    if (notEmpty(ranges)) {
      // Weekly frequency won't get here, so we may not
      // care about cross-year weekly periods.
      this.nwdaymask = repeat(0, this.yearlen) as number[]

      for (let j = 0; j < ranges.length; j++) {
        const rang = ranges[j]
        const first = rang[0]
        let last = rang[1]
        last -= 1
        for (let k = 0; k < options.bynweekday!.length; k++) {
          let i
          const wday = options.bynweekday![k][0]
          const n = options.bynweekday![k][1]
          if (n < 0) {
            i = last + (n + 1) * 7
            i -= pymod(this.wdaymask![i] - wday, 7)
          } else {
            i = first + (n - 1) * 7
            i += pymod(7 - this.wdaymask![i] + wday, 7)
          }
          if (first <= i && i <= last) this.nwdaymask[i] = 1
=======

    if (empty(ranges)) {
      return
    }

    // Weekly frequency won't get here, so we may not
    // care about cross-year weekly periods.
    this.nwdaymask = repeat(0, this.yearlen) as number[]

    for (let j = 0; j < ranges.length; j++) {
      const rang = ranges[j]
      const first = rang[0]
      const last = rang[1] - 1

      for (let k = 0; k < options.bynweekday!.length; k++) {
        let i
        const [ wday, n ] = options.bynweekday![k]
        if (n < 0) {
          i = last + (n + 1) * 7
          i -= pymod(this.wdaymask![i] - wday, 7)
        } else {
          i = first + (n - 1) * 7
          i += pymod(7 - this.wdaymask![i] + wday, 7)
>>>>>>> d8f60111
        }
        if (first <= i && i <= last) this.nwdaymask[i] = 1
      }
    }
  }

  ydayset () {
    return [range(this.yearlen), 0, this.yearlen]
  }

  mdayset (_: any, month: number, __: any) {
    const start = this.mrange![month - 1]
    const end = this.mrange![month]
    const set = repeat<number | null>(null, this.yearlen)
    for (let i = start; i < end; i++) set[i] = i
    return [set, start, end]
  }

  wdayset (year: number, month: number, day: number) {
    // We need to handle cross-year weeks here.
    const set = repeat<number | null>(null, this.yearlen + 7)
    let i =
      dateutil.toOrdinal(new Date(Date.UTC(year, month - 1, day))) -
      this.yearordinal
    const start = i
    for (let j = 0; j < 7; j++) {
      set[i] = i
      ++i
      if (this.wdaymask![i] === this.options.wkst) break
    }
    return [set, start, i]
  }

  ddayset (year: number, month: number, day: number) {
    const set = repeat(null, this.yearlen) as (number | null)[]
    const i =
      dateutil.toOrdinal(new Date(Date.UTC(year, month - 1, day))) -
      this.yearordinal
    set[i] = i
    return [set, i, i + 1]
  }

<<<<<<< HEAD
  htimeset (hour: number, minute: number, second: number, millisecond: number) {
    const set = []
    const options = this.options
    for (let i = 0; i < options.byminute.length; i++) {
      minute = options.byminute[i]
      for (let j = 0; j < options.bysecond.length; j++) {
        second = options.bysecond[j]
        set.push(new dateutil.Time(hour, minute, second, millisecond))
      }
    }
=======
  htimeset (hour: number, _: number, second: number, millisecond: number) {
    let set: dateutil.Time[] = []
    this.options.byminute.forEach(minute => {
      set = set.concat(this.mtimeset(hour, minute, second, millisecond))
    })
>>>>>>> d8f60111
    dateutil.sort(set)
    return set
  }

<<<<<<< HEAD
  mtimeset (hour: number, minute: number, second: number, millisecond: number) {
    const set = []
    const options = this.options
    for (let j = 0; j < options.bysecond.length; j++) {
      second = options.bysecond[j]
      set.push(new dateutil.Time(hour, minute, second, millisecond))
    }
=======
  mtimeset (hour: number, minute: number, _: number, millisecond: number) {
    const set = this.options.bysecond.map(second =>
      new dateutil.Time(hour, minute, second, millisecond)
    )

>>>>>>> d8f60111
    dateutil.sort(set)
    return set
  }

  stimeset (hour: number, minute: number, second: number, millisecond: number) {
    return [new dateutil.Time(hour, minute, second, millisecond)]
  }

  getdayset (freq: Frequency): (y: number, m: number, d: number) => DaySet {
    switch (freq) {
      case Frequency.YEARLY: return this.ydayset.bind(this)
      case Frequency.MONTHLY: return this.mdayset.bind(this)
      case Frequency.WEEKLY: return this.wdayset.bind(this)
      case Frequency.DAILY: return this.ddayset.bind(this)
      default: return this.ddayset.bind(this)
    }
  }

  gettimeset (freq: Frequency.HOURLY | Frequency.MINUTELY | Frequency.SECONDLY): (h: number, m: number, s: number, ms: number) => dateutil.Time[] {
    switch (freq) {
      case Frequency.HOURLY: return this.htimeset.bind(this)
      case Frequency.MINUTELY: return this.mtimeset.bind(this)
      case Frequency.SECONDLY: return this.stimeset.bind(this)
<<<<<<< HEAD
      default: return () => []
    }
  }
=======
    }
  }
}

function easter (y: number, offset: number = 0) {
  const a = y % 19
  const b = Math.floor(y / 100)
  const c = y % 100
  const d = Math.floor(b / 4)
  const e = b % 4
  const f = Math.floor((b + 8) / 25)
  const g = Math.floor((b - f + 1) / 3)
  const h = Math.floor(19 * a + b - d - g + 15) % 30
  const i = Math.floor(c / 4)
  const k = c % 4
  const l = Math.floor(32 + 2 * e + 2 * i - h - k) % 7
  const m = Math.floor((a + 11 * h + 22 * l) / 451)
  const month = Math.floor((h + l - 7 * m + 114) / 31)
  const day = ((h + l - 7 * m + 114) % 31) + 1
  const date = Date.UTC(y, month - 1, day + offset)
  const yearStart = Date.UTC(y, 0, 1)

  return [Math.ceil((date - yearStart) / (1000 * 60 * 60 * 24))]
>>>>>>> d8f60111
}<|MERGE_RESOLUTION|>--- conflicted
+++ resolved
@@ -71,11 +71,7 @@
     }
 
     if (isPresent(options.byeaster)) {
-<<<<<<< HEAD
-      this.eastermask = this.easter(year, options.byeaster)
-=======
       this.eastermask = easter(year, options.byeaster)
->>>>>>> d8f60111
     }
   }
 
@@ -122,23 +118,6 @@
       wyearlen =
             this.yearlen + pymod(this.yearweekday - options.wkst, 7)
     } else {
-<<<<<<< HEAD
-      this.wnomask = repeat(0, this.yearlen + 7) as number[]
-      let no1wkst: number
-      let firstwkst: number
-      let wyearlen: number
-      no1wkst = firstwkst = pymod(7 - this.yearweekday + options.wkst, 7)
-      if (no1wkst >= 4) {
-        no1wkst = 0
-        // Number of days in the year, plus the days we got
-        // from last year.
-        wyearlen =
-            this.yearlen + pymod(this.yearweekday - options.wkst, 7)
-      } else {
-        // Number of days in the year, minus the days we
-        // left in last year.
-        wyearlen = this.yearlen - no1wkst
-=======
       // Number of days in the year, minus the days we
       // left in last year.
       wyearlen = this.yearlen - no1wkst
@@ -155,38 +134,13 @@
       }
       if (!(n > 0 && n <= numweeks)) {
         continue
->>>>>>> d8f60111
-      }
-
-<<<<<<< HEAD
-      for (let j = 0; j < options.byweekno.length; j++) {
-        let i: number
-        let n = options.byweekno[j]
-        if (n < 0) {
-          n += numweeks + 1
-        }
-        if (!(n > 0 && n <= numweeks)) {
-          continue
-        }
-        if (n > 1) {
-          i = no1wkst + (n - 1) * 7
-          if (no1wkst !== firstwkst) {
-            i -= 7 - firstwkst
-          }
-        } else {
-          i = no1wkst
-        }
-        for (let k = 0; k < 7; k++) {
-          this.wnomask[i] = 1
-          i++
-          if (this.wdaymask[i] === options.wkst) break
-=======
+      }
+
       let i: number
       if (n > 1) {
         i = no1wkst + (n - 1) * 7
         if (no1wkst !== firstwkst) {
           i -= 7 - firstwkst
->>>>>>> d8f60111
         }
       } else {
         i = no1wkst
@@ -199,21 +153,6 @@
       }
     }
 
-<<<<<<< HEAD
-      if (includes(options.byweekno, 1)) {
-        // Check week number 1 of next year as well
-        // orig-TODO : Check -numweeks for next year.
-        let i = no1wkst + numweeks * 7
-        if (no1wkst !== firstwkst) i -= 7 - firstwkst
-        if (i < this.yearlen) {
-          // If week starts in next year, we
-          // don't care about it.
-          for (let j = 0; j < 7; j++) {
-            this.wnomask[i] = 1
-            i += 1
-            if (this.wdaymask[i] === options.wkst) break
-          }
-=======
     if (includes(options.byweekno, 1)) {
       // Check week number 1 of next year as well
       // orig-TODO : Check -numweeks for next year.
@@ -226,7 +165,6 @@
           this.wnomask[i] = 1
           i += 1
           if (this.wdaymask[i] === options.wkst) break
->>>>>>> d8f60111
         }
       }
     }
@@ -249,43 +187,6 @@
           7
         )
 
-<<<<<<< HEAD
-      if (no1wkst) {
-        // Check last week number of last year as
-        // well. If no1wkst is 0, either the year
-        // started on week start, or week number 1
-        // got days from last year, so there are no
-        // days from last year's last week number in
-        // this year.
-        let lnumweeks: number
-        if (!includes(options.byweekno, -1)) {
-          const lyearweekday = dateutil.getWeekday(
-              new Date(Date.UTC(year - 1, 0, 1))
-            )
-          let lno1wkst = pymod(
-              7 - lyearweekday.valueOf() + options.wkst,
-              7
-            )
-          const lyearlen = dateutil.isLeapYear(year - 1) ? 366 : 365
-          if (lno1wkst >= 4) {
-            lno1wkst = 0
-            lnumweeks = Math.floor(
-                52 +
-                  pymod(
-                    lyearlen + pymod(lyearweekday - options.wkst, 7),
-                    7
-                  ) /
-                    4
-              )
-          } else {
-            lnumweeks = Math.floor(52 + pymod(this.yearlen - no1wkst, 7) / 4)
-          }
-        } else {
-          lnumweeks = -1
-        }
-        if (includes(options.byweekno, lnumweeks)) {
-          for (let i = 0; i < no1wkst; i++) this.wnomask[i] = 1
-=======
         const lyearlen = dateutil.isLeapYear(year - 1) ? 366 : 365
         let weekst: number
         if (lno1wkst >= 4) {
@@ -293,7 +194,6 @@
           weekst = lyearlen + pymod(lyearweekday - options.wkst, 7)
         } else {
           weekst = this.yearlen - no1wkst
->>>>>>> d8f60111
         }
 
         lnumweeks = Math.floor(52 + pymod(weekst, 7) / 4)
@@ -310,11 +210,6 @@
   private rebuildMonth (year: number, month: number) {
     const options = this.options
 
-<<<<<<< HEAD
-    let ranges: number[][] = []
-    if (options.freq === RRule.YEARLY) {
-      if (notEmpty(options.bymonth)) {
-=======
     this.lastyear = year
     this.lastmonth = month
 
@@ -323,7 +218,6 @@
       if (empty(options.bymonth)) {
         ranges = [[0, this.yearlen]]
       } else {
->>>>>>> d8f60111
         for (let j = 0; j < options.bymonth.length; j++) {
           month = options.bymonth[j]
           ranges.push(this.mrange!.slice(month - 1, month + 1))
@@ -332,30 +226,6 @@
     } else if (options.freq === RRule.MONTHLY) {
       ranges = [this.mrange!.slice(month - 1, month + 1)]
     }
-<<<<<<< HEAD
-    if (notEmpty(ranges)) {
-      // Weekly frequency won't get here, so we may not
-      // care about cross-year weekly periods.
-      this.nwdaymask = repeat(0, this.yearlen) as number[]
-
-      for (let j = 0; j < ranges.length; j++) {
-        const rang = ranges[j]
-        const first = rang[0]
-        let last = rang[1]
-        last -= 1
-        for (let k = 0; k < options.bynweekday!.length; k++) {
-          let i
-          const wday = options.bynweekday![k][0]
-          const n = options.bynweekday![k][1]
-          if (n < 0) {
-            i = last + (n + 1) * 7
-            i -= pymod(this.wdaymask![i] - wday, 7)
-          } else {
-            i = first + (n - 1) * 7
-            i += pymod(7 - this.wdaymask![i] + wday, 7)
-          }
-          if (first <= i && i <= last) this.nwdaymask[i] = 1
-=======
 
     if (empty(ranges)) {
       return
@@ -379,7 +249,6 @@
         } else {
           i = first + (n - 1) * 7
           i += pymod(7 - this.wdaymask![i] + wday, 7)
->>>>>>> d8f60111
         }
         if (first <= i && i <= last) this.nwdaymask[i] = 1
       }
@@ -422,43 +291,20 @@
     return [set, i, i + 1]
   }
 
-<<<<<<< HEAD
-  htimeset (hour: number, minute: number, second: number, millisecond: number) {
-    const set = []
-    const options = this.options
-    for (let i = 0; i < options.byminute.length; i++) {
-      minute = options.byminute[i]
-      for (let j = 0; j < options.bysecond.length; j++) {
-        second = options.bysecond[j]
-        set.push(new dateutil.Time(hour, minute, second, millisecond))
-      }
-    }
-=======
   htimeset (hour: number, _: number, second: number, millisecond: number) {
     let set: dateutil.Time[] = []
     this.options.byminute.forEach(minute => {
       set = set.concat(this.mtimeset(hour, minute, second, millisecond))
     })
->>>>>>> d8f60111
     dateutil.sort(set)
     return set
   }
 
-<<<<<<< HEAD
-  mtimeset (hour: number, minute: number, second: number, millisecond: number) {
-    const set = []
-    const options = this.options
-    for (let j = 0; j < options.bysecond.length; j++) {
-      second = options.bysecond[j]
-      set.push(new dateutil.Time(hour, minute, second, millisecond))
-    }
-=======
   mtimeset (hour: number, minute: number, _: number, millisecond: number) {
     const set = this.options.bysecond.map(second =>
       new dateutil.Time(hour, minute, second, millisecond)
     )
 
->>>>>>> d8f60111
     dateutil.sort(set)
     return set
   }
@@ -482,11 +328,6 @@
       case Frequency.HOURLY: return this.htimeset.bind(this)
       case Frequency.MINUTELY: return this.mtimeset.bind(this)
       case Frequency.SECONDLY: return this.stimeset.bind(this)
-<<<<<<< HEAD
-      default: return () => []
-    }
-  }
-=======
     }
   }
 }
@@ -510,5 +351,4 @@
   const yearStart = Date.UTC(y, 0, 1)
 
   return [Math.ceil((date - yearStart) / (1000 * 60 * 60 * 24))]
->>>>>>> d8f60111
 }