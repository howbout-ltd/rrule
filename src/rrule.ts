--- conflicted
+++ resolved
@@ -74,10 +74,6 @@
   public _cache: Cache | null
   public origOptions: Partial<Options>
   public options: ParsedOptions
-<<<<<<< HEAD
-  public _len: number
-=======
->>>>>>> d8f60111
 
   // RRule class 'constants'
 
