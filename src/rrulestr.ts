import RRule from './rrule'
import { Options, Frequency, WeekdayStr } from './types'
import RRuleSet from './rruleset'
import dateutil from './dateutil'
import Weekday from './weekday'
import { contains, split } from './helpers'

export interface RRuleStrOptions {
  dtstart: Date | null
  cache: boolean
  unfold: boolean
  forceset: boolean
  compatible: boolean
<<<<<<< HEAD
  ignoretz: boolean
  tzinfos: any | null
=======
>>>>>>> 88b98f36
}

type FreqKey = keyof typeof Frequency

/**
 * RRuleStr
 *  To parse a set of rrule strings
 */

export default class RRuleStr {
  // tslint:disable-next-line:variable-name
  private _handle_DTSTART (rrkwargs: Options, _: any, value: string, __: any) {
    rrkwargs['dtstart'] = dateutil.untilStringToDate(value)
  }

  // tslint:disable-next-line:variable-name
  private static _weekday_map = {
    MO: 0,
    TU: 1,
    WE: 2,
    TH: 3,
    FR: 4,
    SA: 5,
    SU: 6
  }

  // tslint:disable-next-line:variable-name
  private static _freq_map = {
    YEARLY: RRule.YEARLY,
    MONTHLY: RRule.MONTHLY,
    WEEKLY: RRule.WEEKLY,
    DAILY: RRule.DAILY,
    HOURLY: RRule.HOURLY,
    MINUTELY: RRule.MINUTELY,
    SECONDLY: RRule.SECONDLY
  }

  private static DEFAULT_OPTIONS: RRuleStrOptions = {
    dtstart: null,
    cache: false,
    unfold: false,
    forceset: false,
    compatible: false
  }

  private _handle_int (
    rrkwargs: Options,
    name: string,
    value: string
  ) {
    // @ts-ignore
    rrkwargs[name.toLowerCase()] = parseInt(value, 10)
  }

  private _handle_int_list (
    rrkwargs: Options,
    name: string,
    value: string
  ) {
    // @ts-ignore
    rrkwargs[name.toLowerCase()] = value.split(',').map(x => parseInt(x, 10))
  }

  private _handle_FREQ (rrkwargs: Options, _: any, value: FreqKey, __: any) {
    rrkwargs['freq'] = RRuleStr._freq_map[value]
  }

  private _handle_UNTIL (rrkwargs: Options, _: any, value: string, __: any) {
    try {
      rrkwargs['until'] = dateutil.untilStringToDate(value)
    } catch (error) {
      throw new Error('invalid until date')
    }
  }

  private _handle_WKST (rrkwargs: Options, _: any, value: WeekdayStr, __: any) {
    rrkwargs['wkst'] = RRuleStr._weekday_map[value]
  }

  private _handle_BYWEEKDAY (
    rrkwargs: Options,
    _: any,
    value: string,
    __: any
  ) {
    // Two ways to specify this: +1MO or MO(+1)
    let splt: string[]
    let i: number
    let j: number
    let n: string | number | null
    let w: WeekdayStr
    let wday: string
    const l = []
    const wdays = value.split(',')

    for (i = 0; i < wdays.length; i++) {
      wday = wdays[i]
      if (wday.indexOf('(') > -1) {
        // If it's of the form TH(+1), etc.
        splt = wday.split('(')
        w = splt[0] as WeekdayStr
        n = parseInt(splt.slice(1, -1)[0], 10)
      } else {
        // # If it's of the form +1MO
        for (j = 0; j < wday.length; j++) {
          if ('+-0123456789'.indexOf(wday[j]) === -1) break
        }
        n = wday.slice(0, j) || null
        w = wday.slice(j) as WeekdayStr

        if (n) n = parseInt(n, 10)
      }

      const weekday = new Weekday(RRuleStr._weekday_map[w], n as number)
      l.push(weekday)
    }
    rrkwargs['byweekday'] = l
  }

  private _parseRfcRRule (
    line: string,
    options: Partial<RRuleStrOptions> = {}
  ) {
    options.dtstart = options.dtstart || null
    options.cache = options.cache || false

    let name: string
    let value: string
    let parts: string[]
    if (line.indexOf(':') !== -1) {
      parts = line.split(':')
      name = parts[0]
      value = parts[1]

      if (name !== 'RRULE') throw new Error('unknown parameter name')
    } else {
      value = line
    }

    const rrkwargs: Partial<RRuleStrOptions> = {}
    const pairs = value.split(';')

    for (let i = 0; i < pairs.length; i++) {
      parts = pairs[i].split('=')
      name = parts[0].toUpperCase()
      value = parts[1].toUpperCase()

      try {
        // @ts-ignore
        this[`_handle_${name}`](rrkwargs, name, value)
      } catch (error) {
        throw new Error("unknown parameter '" + name + "':" + value)
      }
    }
    rrkwargs.dtstart = rrkwargs.dtstart || options.dtstart
    return new RRule(rrkwargs, !options.cache)
  }

  private _parseRfc (s: string, options: Partial<RRuleStrOptions>) {
    if (options.compatible) {
      options.forceset = true
      options.unfold = true
    }

    s = s && s.toUpperCase().trim()
    if (!s) throw new Error('Invalid empty string')

    let i = 0
    let line: string
    let lines: string[]

    // More info about 'unfold' option
    // Go head to http://www.ietf.org/rfc/rfc2445.txt
    if (options.unfold) {
      lines = s.split('\n')
      while (i < lines.length) {
        // TODO
        line = lines[i] = lines[i].replace(/\s+$/g, '')
        if (!line) {
          lines.splice(i, 1)
        } else if (i > 0 && line[0] === ' ') {
          lines[i - 1] += line.slice(1)
          lines.splice(i, 1)
        } else {
          i += 1
        }
      }
    } else {
      lines = s.split(/\s/)
    }

    const rrulevals = []
    const rdatevals = []
    const exrulevals = []
    const exdatevals = []
    let name: string
    let value: string
    let parts: string[]
    let dtstart: Date
    let rset: RRuleSet
    let j: number
    let k: number
    let datestrs: string[]
    let datestr: string

    if (
      !options.forceset &&
      lines.length === 1 &&
      (s.indexOf(':') === -1 || s.indexOf('RRULE:') === 0)
    ) {
      return this._parseRfcRRule(lines[0], {
        cache: options.cache,
        dtstart: options.dtstart
      })
    } else {
      for (let i = 0; i < lines.length; i++) {
        line = lines[i]
        if (!line) continue
        if (line.indexOf(':') === -1) {
          name = 'RRULE'
          value = line
        } else {
          parts = split(line, ':', 1)
          name = parts[0]
          value = parts[1]
        }
        let parms = name.split(';')
        if (!parms) throw new Error('empty property name')
        name = parms[0]
        parms = parms.slice(1)

        if (name === 'RRULE') {
          for (j = 0; j < parms.length; j++) {
            const parm = parms[j]
            throw new Error('unsupported RRULE parm: ' + parm)
          }
          rrulevals.push(value)
        } else if (name === 'RDATE') {
          for (j = 0; j < parms.length; j++) {
            const parm = parms[j]
            if (parm !== 'VALUE=DATE-TIME' && parm !== 'VALUE=DATE') {
              throw new Error('unsupported RDATE parm: ' + parm)
            }
          }
          rdatevals.push(value)
        } else if (name === 'EXRULE') {
          for (j = 0; j < parms.length; j++) {
            const parm = parms[j]
            throw new Error('unsupported EXRULE parm: ' + parm)
          }
          exrulevals.push(value)
        } else if (name === 'EXDATE') {
          for (j = 0; j < parms.length; j++) {
            const parm = parms[j]
            if (parm !== 'VALUE=DATE-TIME' && parm !== 'VALUE=DATE') {
              throw new Error('unsupported EXDATE parm: ' + parm)
            }
          }
          exdatevals.push(value)
        } else if (name === 'DTSTART') {
          dtstart = dateutil.untilStringToDate(value)
        } else {
          throw new Error('unsupported property: ' + name)
        }
      }

      if (
        options.forceset ||
        rrulevals.length > 1 ||
        rdatevals.length ||
        exrulevals.length ||
        exdatevals.length
      ) {
        rset = new RRuleSet(!options.cache)
        for (j = 0; j < rrulevals.length; j++) {
          rset.rrule(
            this._parseRfcRRule(rrulevals[j], {
<<<<<<< HEAD
              // @ts-ignore
              dtstart: options.dtstart || dtstart,
              ignoretz: options.ignoretz,
              tzinfos: options.tzinfos
=======
              dtstart: options.dtstart || dtstart
>>>>>>> 88b98f36
            })
          )
        }
        for (j = 0; j < rdatevals.length; j++) {
          datestrs = rdatevals[j].split(',')
          for (k = 0; k < datestrs.length; k++) {
            datestr = datestrs[k]
            rset.rdate(dateutil.untilStringToDate(datestr))
          }
        }
        for (j = 0; j < exrulevals.length; j++) {
          rset.exrule(
            this._parseRfcRRule(exrulevals[j], {
<<<<<<< HEAD
              // @ts-ignore
              dtstart: options.dtstart || dtstart,
              ignoretz: options.ignoretz,
              tzinfos: options.tzinfos
=======
              dtstart: options.dtstart || dtstart
>>>>>>> 88b98f36
            })
          )
        }
        for (j = 0; j < exdatevals.length; j++) {
          datestrs = exdatevals[j].split(',')
          for (k = 0; k < datestrs.length; k++) {
            datestr = datestrs[k]
            rset.exdate(dateutil.untilStringToDate(datestr))
          }
        }

        // @ts-ignore
        if (options.compatible && options.dtstart) rset.rdate(dtstart)
        return rset
      } else {
        return this._parseRfcRRule(rrulevals[0], {
          // @ts-ignore
          dtstart: options.dtstart || dtstart,
          cache: options.cache
        })
      }
    }
  }

  parse (s: string, options: Partial<RRuleStrOptions> = {}): RRule | RRuleSet {
    const invalid: string[] = []
    const keys = Object.keys(options) as (keyof typeof options)[]
    const defaultKeys = Object.keys(RRuleStr.DEFAULT_OPTIONS) as (keyof typeof RRuleStr.DEFAULT_OPTIONS)[]

    keys.forEach(function (key) {
      if (!contains(defaultKeys, key)) invalid.push(key)
    }, this)

    if (invalid.length) {
      throw new Error('Invalid options: ' + invalid.join(', '))
    }

    // Merge in default options
    defaultKeys.forEach(function (key) {
      if (!contains(keys, key)) options[key] = RRuleStr.DEFAULT_OPTIONS[key]
    })

    return this._parseRfc(s, options)
  }

  // tslint:disable:variable-name
  private _handle_BYDAY = this._handle_BYWEEKDAY
  private _handle_INTERVAL = this._handle_int
  private _handle_COUNT = this._handle_int
  private _handle_BYSETPOS = this._handle_int_list
  private _handle_BYMONTH = this._handle_int_list
  private _handle_BYMONTHDAY = this._handle_int_list
  private _handle_BYYEARDAY = this._handle_int_list
  private _handle_BYEASTER = this._handle_int_list
  private _handle_BYWEEKNO = this._handle_int_list
  private _handle_BYHOUR = this._handle_int_list
  private _handle_BYMINUTE = this._handle_int_list
  private _handle_BYSECOND = this._handle_int_list
  // tslint:enable:variable-name
}<|MERGE_RESOLUTION|>--- conflicted
+++ resolved
@@ -11,11 +11,6 @@
   unfold: boolean
   forceset: boolean
   compatible: boolean
-<<<<<<< HEAD
-  ignoretz: boolean
-  tzinfos: any | null
-=======
->>>>>>> 88b98f36
 }
 
 type FreqKey = keyof typeof Frequency
@@ -293,14 +288,8 @@
         for (j = 0; j < rrulevals.length; j++) {
           rset.rrule(
             this._parseRfcRRule(rrulevals[j], {
-<<<<<<< HEAD
               // @ts-ignore
-              dtstart: options.dtstart || dtstart,
-              ignoretz: options.ignoretz,
-              tzinfos: options.tzinfos
-=======
               dtstart: options.dtstart || dtstart
->>>>>>> 88b98f36
             })
           )
         }
@@ -314,14 +303,8 @@
         for (j = 0; j < exrulevals.length; j++) {
           rset.exrule(
             this._parseRfcRRule(exrulevals[j], {
-<<<<<<< HEAD
               // @ts-ignore
-              dtstart: options.dtstart || dtstart,
-              ignoretz: options.ignoretz,
-              tzinfos: options.tzinfos
-=======
               dtstart: options.dtstart || dtstart
->>>>>>> 88b98f36
             })
           )
         }
