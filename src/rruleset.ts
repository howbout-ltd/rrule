import RRule from './rrule'
import dateutil from './dateutil'
import { includes } from './helpers'
import IterResult from './iterresult'
import { iterSet } from './iterset'

export default class RRuleSet extends RRule {
  public readonly _rrule: RRule[]
  public readonly _rdate: Date[]
  public readonly _exrule: RRule[]
  public readonly _exdate: Date[]
  private _tzid?: string

  /**
   *
   * @param {Boolean?} noCache
   *  The same stratagy as RRule on cache, default to false
   * @constructor
   */
  constructor (noCache: boolean = false) {
    super({}, noCache)

    this._rrule = []
    this._rdate = []
    this._exrule = []
    this._exdate = []
  }

  tzid (tzid?: string) {
    if (tzid !== undefined) {
      this._tzid = tzid
    }

    if (this._tzid !== undefined) {
      return this._tzid
    }

    for (let i = 0; i < this._rrule.length; i++) {
      const tzid = this._rrule[i].origOptions.tzid
      if (tzid) {
        return tzid
      }
    }
    return undefined
  }

  _iter (iterResult: IterResult) {
    return iterSet(
      iterResult,
      this._rrule,
      this._exrule,
      this._rdate,
      this._exdate,
      this.tzid()
    )
  }

  /**
   * Adds an RRule to the set
   *
   * @param {RRule}
   */
  rrule (rrule: RRule) {
    _addRule(rrule, this._rrule)
  }

  /**
   * Adds an EXRULE to the set
<<<<<<< HEAD
   *
   * @param {RRule}
   */
  exrule (rrule: RRule) {
    if (!(rrule instanceof RRule)) {
      throw new TypeError(String(rrule) + ' is not RRule instance')
    }
    if (!includes(this._exrule.map(String), String(rrule))) {
      this._exrule.push(rrule)
    }
  }

  /**
   * Adds an RDate to the set
=======
>>>>>>> d8f60111
   *
   * @param {RRule}
   */
  exrule (rrule: RRule) {
    _addRule(rrule, this._exrule)
  }

  /**
<<<<<<< HEAD
=======
   * Adds an RDate to the set
   *
   * @param {Date}
   */
  rdate (date: Date) {
    _addDate(date, this._rdate)
  }

  /**
>>>>>>> d8f60111
   * Adds an EXDATE to the set
   *
   * @param {Date}
   */
  exdate (date: Date) {
    _addDate(date, this._exdate)
  }

  valueOf () {
    let result: string[] = []
    this._rrule.forEach(function (rrule) {
      result = result.concat(rrule.toString().split('\n'))
    })

    this._exrule.forEach(function (exrule) {
      result = result.concat(
        exrule.toString().split('\n')
          .map(line => line.replace(/^RRULE:/, 'EXRULE:'))
          .filter(line => !/^DTSTART/.test(line))
      )
    })

    if (this._rdate.length) {
      result.push(
        rdatesToString('RDATE', this._rdate, this.tzid())
      )
    }

    if (this._exdate.length) {
      result.push(
        rdatesToString('EXDATE', this._exdate, this.tzid())
      )
    }

    return result
  }

  /**
   * to generate recurrence field such as:
   *   DTSTART:19970902T010000Z
   *   RRULE:FREQ=YEARLY;COUNT=2;BYDAY=TU
   *   RRULE:FREQ=YEARLY;COUNT=1;BYDAY=TH
   */
  toString () {
    return this.valueOf().join('\n')
  }

  /**
   * Create a new RRuleSet Object completely base on current instance
   */
  clone (): RRuleSet {
    const rrs = new RRuleSet(!!this._cache)

    this._rrule.forEach(rule => rrs.rrule(rule.clone()))
    this._exrule.forEach(rule => rrs.exrule(rule.clone()))
    this._rdate.forEach(date => rrs.rdate(new Date(date.getTime())))
    this._exdate.forEach(date => rrs.exdate(new Date(date.getTime())))

    return rrs
  }
}

function _addRule (rrule: RRule, collection: RRule[]) {
  if (!(rrule instanceof RRule)) {
    throw new TypeError(String(rrule) + ' is not RRule instance')
  }

  if (!includes(collection.map(String), String(rrule))) {
    collection.push(rrule)
  }
}

function _addDate (date: Date, collection: Date[]) {
  if (!(date instanceof Date)) {
    throw new TypeError(String(date) + ' is not Date instance')
  }
  if (!includes(collection.map(Number), Number(date))) {
    collection.push(date)
    dateutil.sort(collection)
  }
}

function rdatesToString (param: string, rdates: Date[], tzid: string | undefined) {
  const isUTC = !tzid || tzid.toUpperCase() === 'UTC'
  const header = isUTC ? `${param}:` : `${param};TZID=${tzid}:`

  const dateString = rdates
      .map(rdate => dateutil.timeToUntilString(rdate.valueOf(), isUTC))
      .join(',')

  return `${header}${dateString}`
}<|MERGE_RESOLUTION|>--- conflicted
+++ resolved
@@ -66,23 +66,6 @@
 
   /**
    * Adds an EXRULE to the set
-<<<<<<< HEAD
-   *
-   * @param {RRule}
-   */
-  exrule (rrule: RRule) {
-    if (!(rrule instanceof RRule)) {
-      throw new TypeError(String(rrule) + ' is not RRule instance')
-    }
-    if (!includes(this._exrule.map(String), String(rrule))) {
-      this._exrule.push(rrule)
-    }
-  }
-
-  /**
-   * Adds an RDate to the set
-=======
->>>>>>> d8f60111
    *
    * @param {RRule}
    */
@@ -91,8 +74,6 @@
   }
 
   /**
-<<<<<<< HEAD
-=======
    * Adds an RDate to the set
    *
    * @param {Date}
@@ -102,7 +83,6 @@
   }
 
   /**
->>>>>>> d8f60111
    * Adds an EXDATE to the set
    *
    * @param {Date}
