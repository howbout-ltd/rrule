--- conflicted
+++ resolved
@@ -1,5 +1,4 @@
 import * as $ from 'jquery'
-<<<<<<< HEAD
 
 import { RRule, Weekday, Options } from '../src/index'
 
@@ -20,14 +19,6 @@
 
 const makeArray = (s: string | string[]) =>
   Array.isArray(s) ? s : [s]
-=======
-import { RRule, Options, Weekday } from '../src/index'
-
-const getDay = (i: number) =>
-  [RRule.MO, RRule.TU, RRule.WE, RRule.TH, RRule.FR, RRule.SA, RRule.SU][i]
-
-const makeArray = (s: string | string[]) => (Array.isArray(s) ? s : [s])
->>>>>>> 4ef92684
 
 const getFormValues = function ($form: JQuery<HTMLElement>) {
   const paramObj: { [K in keyof Partial<Options>]: string | string[] } = {}
