--- conflicted
+++ resolved
@@ -759,11 +759,7 @@
                 value = RRule.FREQUENCIES[options.freq];
                 break;
             case 'WKST':
-<<<<<<< HEAD
-                value.toString()
-=======
                 value = value.toString();
->>>>>>> ffe55016
                 break;
             case 'BYWEEKDAY':
                 /*
